package internal

import (
	"context"
	"time"

	"github.com/go-redis/redis/v8/internal/util"
)

func Sleep(ctx context.Context, dur time.Duration) error {
	t := time.NewTimer(dur)
	defer t.Stop()

	select {
	case <-t.C:
		return nil
	case <-ctx.Done():
		return ctx.Err()
	}
}

func ToLower(s string) string {
	if isLower(s) {
		return s
	}

	b := make([]byte, len(s))
	for i := range b {
		c := s[i]
		if c >= 'A' && c <= 'Z' {
			c += 'a' - 'A'
		}
		b[i] = c
	}
	return util.BytesToString(b)
}

func isLower(s string) bool {
	for i := 0; i < len(s); i++ {
		c := s[i]
		if c >= 'A' && c <= 'Z' {
			return false
		}
	}
	return true
<<<<<<< HEAD
}

func Unwrap(err error) error {
	u, ok := err.(interface {
		Unwrap() error
	})
	if !ok {
		return nil
	}
	return u.Unwrap()
}

//AppendArg 把v转成字符串组追加到b中
func AppendArg(b []byte, v interface{}) []byte {
	switch v := v.(type) {
	case nil:
		return append(b, "<nil>"...)
	case string:
		return appendUTF8String(b, v)
	case []byte:
		return appendUTF8String(b, String(v))
	case int:
		return strconv.AppendInt(b, int64(v), 10)
	case int8:
		return strconv.AppendInt(b, int64(v), 10)
	case int16:
		return strconv.AppendInt(b, int64(v), 10)
	case int32:
		return strconv.AppendInt(b, int64(v), 10)
	case int64:
		return strconv.AppendInt(b, v, 10)
	case uint:
		return strconv.AppendUint(b, uint64(v), 10)
	case uint8:
		return strconv.AppendUint(b, uint64(v), 10)
	case uint16:
		return strconv.AppendUint(b, uint64(v), 10)
	case uint32:
		return strconv.AppendUint(b, uint64(v), 10)
	case uint64:
		return strconv.AppendUint(b, v, 10)
	case float32:
		return strconv.AppendFloat(b, float64(v), 'f', -1, 64)
	case float64:
		return strconv.AppendFloat(b, v, 'f', -1, 64)
	case bool:
		if v {
			return append(b, "true"...)
		}
		return append(b, "false"...)
	case time.Time:
		return v.AppendFormat(b, time.RFC3339Nano)
	default:
		return append(b, fmt.Sprint(v)...)
	}
}

func appendUTF8String(b []byte, s string) []byte {
	for _, r := range s {
		b = appendRune(b, r)
	}
	return b
}

func appendRune(b []byte, r rune) []byte {
	if r < utf8.RuneSelf {
		switch c := byte(r); c {
		case '\n':
			return append(b, "\\n"...)
		case '\r':
			return append(b, "\\r"...)
		default:
			return append(b, c)
		}
	}

	l := len(b)
	b = append(b, make([]byte, utf8.UTFMax)...)
	n := utf8.EncodeRune(b[l:l+utf8.UTFMax], r)
	b = b[:l+n]

	return b
}

//------------------------------------------------------------------------------

func WithSpan(ctx context.Context, name string, fn func(context.Context) error) error {
	if !trace.SpanFromContext(ctx).IsRecording() {
		return fn(ctx)
	}

	ctx, span := global.Tracer("github.com/go-redis/redis").Start(ctx, name)
	defer span.End()

	return fn(ctx)
}

func RecordError(ctx context.Context, err error) error {
	if err != proto.Nil {
		trace.SpanFromContext(ctx).RecordError(ctx, err)
	}
	return err
=======
>>>>>>> 25378ca2
}<|MERGE_RESOLUTION|>--- conflicted
+++ resolved
@@ -43,7 +43,6 @@
 		}
 	}
 	return true
-<<<<<<< HEAD
 }
 
 func Unwrap(err error) error {
@@ -55,97 +54,3 @@
 	}
 	return u.Unwrap()
 }
-
-//AppendArg 把v转成字符串组追加到b中
-func AppendArg(b []byte, v interface{}) []byte {
-	switch v := v.(type) {
-	case nil:
-		return append(b, "<nil>"...)
-	case string:
-		return appendUTF8String(b, v)
-	case []byte:
-		return appendUTF8String(b, String(v))
-	case int:
-		return strconv.AppendInt(b, int64(v), 10)
-	case int8:
-		return strconv.AppendInt(b, int64(v), 10)
-	case int16:
-		return strconv.AppendInt(b, int64(v), 10)
-	case int32:
-		return strconv.AppendInt(b, int64(v), 10)
-	case int64:
-		return strconv.AppendInt(b, v, 10)
-	case uint:
-		return strconv.AppendUint(b, uint64(v), 10)
-	case uint8:
-		return strconv.AppendUint(b, uint64(v), 10)
-	case uint16:
-		return strconv.AppendUint(b, uint64(v), 10)
-	case uint32:
-		return strconv.AppendUint(b, uint64(v), 10)
-	case uint64:
-		return strconv.AppendUint(b, v, 10)
-	case float32:
-		return strconv.AppendFloat(b, float64(v), 'f', -1, 64)
-	case float64:
-		return strconv.AppendFloat(b, v, 'f', -1, 64)
-	case bool:
-		if v {
-			return append(b, "true"...)
-		}
-		return append(b, "false"...)
-	case time.Time:
-		return v.AppendFormat(b, time.RFC3339Nano)
-	default:
-		return append(b, fmt.Sprint(v)...)
-	}
-}
-
-func appendUTF8String(b []byte, s string) []byte {
-	for _, r := range s {
-		b = appendRune(b, r)
-	}
-	return b
-}
-
-func appendRune(b []byte, r rune) []byte {
-	if r < utf8.RuneSelf {
-		switch c := byte(r); c {
-		case '\n':
-			return append(b, "\\n"...)
-		case '\r':
-			return append(b, "\\r"...)
-		default:
-			return append(b, c)
-		}
-	}
-
-	l := len(b)
-	b = append(b, make([]byte, utf8.UTFMax)...)
-	n := utf8.EncodeRune(b[l:l+utf8.UTFMax], r)
-	b = b[:l+n]
-
-	return b
-}
-
-//------------------------------------------------------------------------------
-
-func WithSpan(ctx context.Context, name string, fn func(context.Context) error) error {
-	if !trace.SpanFromContext(ctx).IsRecording() {
-		return fn(ctx)
-	}
-
-	ctx, span := global.Tracer("github.com/go-redis/redis").Start(ctx, name)
-	defer span.End()
-
-	return fn(ctx)
-}
-
-func RecordError(ctx context.Context, err error) error {
-	if err != proto.Nil {
-		trace.SpanFromContext(ctx).RecordError(ctx, err)
-	}
-	return err
-=======
->>>>>>> 25378ca2
-}